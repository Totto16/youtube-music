const path = require("path");

const { app, Menu, nativeImage, Tray } = require("electron");

const { restart } = require("./providers/app-controls");
const config = require("./config");
const getSongControls = require("./providers/song-controls");

// Prevent tray being garbage collected
let tray;

module.exports.setUpTray = (app, win) => {
	if (!config.get("options.tray")) {
		tray = undefined;
		return;
	}

	const { playPause, next, previous } = getSongControls(win);
	const iconPath = path.join(__dirname, "assets", "youtube-music-tray.png");
	let trayIcon = nativeImage.createFromPath(iconPath).resize({
		width: 16,
		height: 16,
	});
	tray = new Tray(trayIcon);
	tray.setToolTip("Youtube Music");
	tray.setIgnoreDoubleClickEvents(true);
	tray.on("click", () => {
		if (config.get("options.trayClickPlayPause")) {
			playPause();
		} else {
			if (win.isVisible()) {
				win.hide();
				app.dock?.hide();
			} else {
				win.show();
				app.dock?.show();
			}
		}
	});

	let template = [
		{
			label: "Play/Pause",
			click: () => {
				playPause();
			},
		},
		{
			label: "Next",
			click: () => {
				next();
			},
		},
		{
			label: "Previous",
			click: () => {
				previous();
			},
		},
		{
			label: "Show",
			click: () => {
				win.show();
				app.dock?.show();
			},
		},
		{
			label: "Restart App",
			click: restart
		},
<<<<<<< HEAD
		{ role: "quit" }
=======
		{ role: "quit" },
>>>>>>> 2f218ef1
	];

	const trayMenu = Menu.buildFromTemplate(template);
	tray.setContextMenu(trayMenu);
};<|MERGE_RESOLUTION|>--- conflicted
+++ resolved
@@ -68,11 +68,7 @@
 			label: "Restart App",
 			click: restart
 		},
-<<<<<<< HEAD
-		{ role: "quit" }
-=======
 		{ role: "quit" },
->>>>>>> 2f218ef1
 	];
 
 	const trayMenu = Menu.buildFromTemplate(template);
