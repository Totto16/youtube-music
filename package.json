{
	"name": "youtube-music",
	"productName": "YouTube Music",
	"version": "1.12.2",
	"description": "YouTube Music Desktop App - including custom plugins",
	"license": "MIT",
	"repository": "th-ch/youtube-music",
	"author": {
		"name": "th-ch",
		"email": "th-ch@users.noreply.github.com",
		"url": "https://github.com/th-ch/youtube-music"
	},
	"build": {
		"appId": "com.github.th-ch.youtube-music",
		"productName": "YouTube Music",
		"mac": {
			"identity": null,
			"icon": "assets/generated/icons/mac/icon.icns"
		},
		"win": {
			"icon": "assets/generated/icons/win/icon.ico",
			"target": [
				"nsis",
				"portable"
			]
		},
		"nsis": {
			"runAfterFinish": false
		},
		"linux": {
			"icon": "assets/generated/icons/png",
			"category": "AudioVideo",
			"target": [
				"AppImage",
				"snap",
				"freebsd",
				"deb",
				"rpm"
			]
		}
	},
	"scripts": {
		"test": "jest",
		"start": "electron .",
		"start:debug": "ELECTRON_ENABLE_LOGGING=1 electron .",
		"icon": "rimraf assets/generated && electron-icon-maker --input=assets/youtube-music.png --output=assets/generated",
		"generate:package": "node utils/generate-package-json.js",
		"postinstall": "yarn run icon && yarn run plugins",
		"clean": "rimraf dist",
		"build": "yarn run clean && electron-builder --win --mac --linux",
		"build:linux": "yarn run clean && electron-builder --linux",
		"build:mac": "yarn run clean && electron-builder --mac",
		"build:win": "yarn run clean && electron-builder --win",
		"lint": "xo",
		"plugins": "yarn run plugin:adblocker && yarn run plugin:autoconfirm",
		"plugin:adblocker": "rimraf plugins/adblocker/ad-blocker-engine.bin && node plugins/adblocker/blocker.js",
		"plugin:autoconfirm": "yarn run generate:package YoutubeNonStop",
		"release:linux": "yarn run clean && electron-builder --linux -p always -c.snap.publish=github",
		"release:mac": "yarn run clean && electron-builder --mac -p always",
		"release:win": "yarn run clean && electron-builder --win -p always"
	},
	"engines": {
		"node": ">=12.20",
		"npm": "Please use yarn and not npm"
	},
	"dependencies": {
		"@cliqz/adblocker-electron": "^1.22.1",
		"@ffmpeg/core": "^0.10.0",
		"@ffmpeg/ffmpeg": "^0.10.0",
		"YoutubeNonStop": "git://github.com/lawfx/YoutubeNonStop.git#v0.9.0",
		"async-mutex": "^0.3.1",
		"browser-id3-writer": "^4.4.0",
<<<<<<< HEAD
		"custom-electron-prompt": "^1.1.0",
		"chokidar": "^3.5.1",
=======
		"chokidar": "^3.5.2",
>>>>>>> c6f8c42c
		"custom-electron-titlebar": "^3.2.7",
		"discord-rpc": "^3.2.0",
		"electron-better-web-request": "^1.0.1",
		"electron-debug": "^3.2.0",
		"electron-is": "^3.0.0",
		"electron-localshortcut": "^3.2.1",
		"electron-store": "^7.0.3",
		"electron-unhandled": "^3.0.2",
		"electron-updater": "^4.3.10",
		"filenamify": "^4.3.0",
		"md5": "^2.3.0",
		"node-fetch": "^2.6.1",
		"node-notifier": "^9.0.1",
		"ytdl-core": "^4.9.1",
		"ytpl": "^2.2.3"
	},
	"devDependencies": {
		"electron": "^12.0.8",
		"electron-builder": "^22.10.5",
		"electron-devtools-installer": "^3.1.1",
		"electron-icon-maker": "0.0.5",
		"get-port": "^5.1.1",
		"jest": "^26.6.3",
		"rimraf": "^3.0.2",
		"spectron": "^14.0.0",
		"xo": "^0.40.3"
	},
	"resolutions": {
		"glob-parent": "5.1.2",
		"minimist": "1.2.5",
		"yargs-parser": "18.1.3"
	},
	"xo": {
		"envs": [
			"node",
			"browser"
		],
		"rules": {
			"quotes": [
				"error",
				"double",
				{
					"avoidEscape": true,
					"allowTemplateLiterals": true
				}
			]
		}
	}
}<|MERGE_RESOLUTION|>--- conflicted
+++ resolved
@@ -70,12 +70,8 @@
 		"YoutubeNonStop": "git://github.com/lawfx/YoutubeNonStop.git#v0.9.0",
 		"async-mutex": "^0.3.1",
 		"browser-id3-writer": "^4.4.0",
-<<<<<<< HEAD
 		"custom-electron-prompt": "^1.1.0",
-		"chokidar": "^3.5.1",
-=======
 		"chokidar": "^3.5.2",
->>>>>>> c6f8c42c
 		"custom-electron-titlebar": "^3.2.7",
 		"discord-rpc": "^3.2.0",
 		"electron-better-web-request": "^1.0.1",
