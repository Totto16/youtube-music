--- conflicted
+++ resolved
@@ -66,12 +66,7 @@
 		"@cliqz/adblocker-electron": "^1.22.6",
 		"@ffmpeg/core": "^0.10.0",
 		"@ffmpeg/ffmpeg": "^0.10.0",
-<<<<<<< HEAD
-		"async-mutex": "^0.3.1",
-=======
-		"YoutubeNonStop": "git://github.com/lawfx/YoutubeNonStop.git#v0.9.0",
 		"async-mutex": "^0.3.2",
->>>>>>> f2e04f91
 		"browser-id3-writer": "^4.4.0",
 		"chokidar": "^3.5.2",
 		"custom-electron-titlebar": "^3.2.7",
