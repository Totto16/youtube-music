{
	"name": "youtube-music",
	"productName": "YouTube Music",
	"version": "1.19.0",
	"description": "YouTube Music Desktop App - including custom plugins",
	"license": "MIT",
	"repository": "th-ch/youtube-music",
	"author": {
		"name": "th-ch",
		"email": "th-ch@users.noreply.github.com",
		"url": "https://github.com/th-ch/youtube-music"
	},
	"build": {
		"appId": "com.github.th-ch.youtube-music",
		"productName": "YouTube Music",
		"mac": {
			"identity": null,
			"files": [
				"!plugins/taskbar-mediacontrol${/*}"
			],
			"target": [
				{
					"target": "dmg",
					"arch": [
						"x64",
						"arm64"
					]
				}
			],
			"icon": "assets/generated/icons/mac/icon.icns"
		},
		"win": {
			"icon": "assets/generated/icons/win/icon.ico",
			"files": [
				"!plugins/touchbar${/*}"
			],
			"target": [
				"nsis",
				"portable"
			]
		},
		"nsis": {
			"runAfterFinish": false
		},
		"linux": {
			"icon": "assets/generated/icons/png",
			"files": [
				"!plugins/{touchbar,taskbar-mediacontrol}${/*}"
			],
			"category": "AudioVideo",
			"target": [
				"AppImage",
				"snap",
				"freebsd",
				"deb",
				"rpm"
			]
		},
		"snap": {
			"slots": [
				{
					"mpris": {
						"interface": "mpris"
					}
				}
			]
		}
	},
	"scripts": {
		"test": "playwright test",
		"test:debug": "DEBUG=pw:browser* playwright test",
		"start": "electron .",
		"start:debug": "ELECTRON_ENABLE_LOGGING=1 electron .",
		"icon": "rimraf assets/generated && electron-icon-maker --input=assets/youtube-music.png --output=assets/generated",
		"generate:package": "node utils/generate-package-json.js",
		"postinstall": "yarn run icon && yarn run plugins",
		"clean": "del dist",
		"build": "yarn run clean && electron-builder --win --mac --linux",
		"build:linux": "yarn run clean && electron-builder --linux",
		"build:mac": "yarn run clean && electron-builder --mac dmg:x64",
		"build:mac:arm64": "yarn run clean && electron-builder --mac dmg:arm64",
		"build:win": "yarn run clean && electron-builder --win",
		"lint": "xo",
		"changelog": "auto-changelog",
		"plugins": "yarn run plugin:adblocker",
		"plugin:adblocker": "rimraf plugins/adblocker/ad-blocker-engine.bin && node plugins/adblocker/blocker.js",
		"release:linux": "yarn run clean && electron-builder --linux -p always -c.snap.publish=github",
		"release:mac": "yarn run clean && electron-builder --mac -p always",
		"release:win": "yarn run clean && electron-builder --win -p always"
	},
	"engines": {
		"node": ">=14.0.0",
		"npm": "Please use yarn and not npm"
	},
	"dependencies": {
		"@cliqz/adblocker-electron": "^1.25.1",
		"@ffmpeg/core": "^0.11.0",
		"@ffmpeg/ffmpeg": "^0.11.6",
		"@foobar404/wave": "^2.0.4",
		"Simple-YouTube-Age-Restriction-Bypass": "https://gitpkg.now.sh/zerodytrash/Simple-YouTube-Age-Restriction-Bypass/dist?v2.5.4",
		"async-mutex": "^0.4.0",
		"browser-id3-writer": "^4.4.0",
		"butterchurn": "^2.6.7",
		"butterchurn-presets": "^2.4.7",
		"chokidar": "^3.5.3",
		"custom-electron-prompt": "^1.5.0",
		"custom-electron-titlebar": "^4.1.5",
		"discord-rpc": "^4.0.1",
		"electron-better-web-request": "^1.0.1",
		"electron-debug": "^3.2.0",
		"electron-is": "^3.0.0",
		"electron-localshortcut": "^3.2.1",
		"electron-store": "^8.1.0",
		"electron-unhandled": "^4.0.1",
		"electron-updater": "^4.6.3",
		"filenamify": "^4.3.0",
		"html-to-text": "^8.2.1",
		"md5": "^2.3.0",
		"mpris-service": "^2.1.2",
		"node-fetch": "^2.6.7",
<<<<<<< HEAD
=======
		"node-notifier": "^10.0.1",
		"vudio": "^2.1.1",
>>>>>>> 4674a257
		"ytdl-core": "^4.11.1",
		"ytpl": "^2.3.0"
	},
	"devDependencies": {
		"@playwright/test": "^1.25.1",
		"auto-changelog": "^2.4.0",
		"del-cli": "^5.0.0",
		"electron": "^20.1.1",
		"electron-builder": "^23.0.3",
		"electron-devtools-installer": "^3.1.1",
		"electron-icon-maker": "0.0.5",
		"playwright": "^1.25.1",
		"xo": "^0.45.0"
	},
	"resolutions": {
		"glob-parent": "5.1.2",
		"minimist": "1.2.6",
		"yargs-parser": "18.1.3"
	},
	"auto-changelog": {
		"hideCredit": true,
		"package": true,
		"unreleased": true,
		"output": "changelog.md"
	},
	"xo": {
		"envs": [
			"node",
			"browser"
		],
		"rules": {
			"quotes": [
				"error",
				"double",
				{
					"avoidEscape": true,
					"allowTemplateLiterals": true
				}
			]
		}
	}
}<|MERGE_RESOLUTION|>--- conflicted
+++ resolved
@@ -118,11 +118,7 @@
 		"md5": "^2.3.0",
 		"mpris-service": "^2.1.2",
 		"node-fetch": "^2.6.7",
-<<<<<<< HEAD
-=======
-		"node-notifier": "^10.0.1",
 		"vudio": "^2.1.1",
->>>>>>> 4674a257
 		"ytdl-core": "^4.11.1",
 		"ytpl": "^2.3.0"
 	},
