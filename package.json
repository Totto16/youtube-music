{
	"name": "youtube-music",
	"productName": "YouTube Music",
	"version": "1.16.0",
	"description": "YouTube Music Desktop App - including custom plugins",
	"license": "MIT",
	"repository": "th-ch/youtube-music",
	"author": {
		"name": "th-ch",
		"email": "th-ch@users.noreply.github.com",
		"url": "https://github.com/th-ch/youtube-music"
	},
	"build": {
		"appId": "com.github.th-ch.youtube-music",
		"productName": "YouTube Music",
		"mac": {
			"identity": null,
			"files": [
				"!plugins/taskbar-mediacontrol${/*}"
			],
			"target": [
				{
					"target": "dmg",
					"arch": [
						"x64",
						"arm64"
					]
				}
			],
			"icon": "assets/generated/icons/mac/icon.icns"
		},
		"win": {
			"icon": "assets/generated/icons/win/icon.ico",
			"files": [
				"!plugins/touchbar${/*}"
			],
			"target": [
				"nsis",
				"portable"
			]
		},
		"nsis": {
			"runAfterFinish": false
		},
		"linux": {
			"icon": "assets/generated/icons/png",
			"files": [
				"!plugins/{touchbar,taskbar-mediacontrol}${/*}"
			],
			"category": "AudioVideo",
			"target": [
				"AppImage",
				"snap",
				"freebsd",
				"deb",
				"rpm"
			]
		},
		"snap": {
			"slots": [
				{
					"mpris": {
						"interface": "mpris"
					}
				}
			]
		}
	},
	"scripts": {
		"test": "jest",
		"start": "electron .",
		"start:debug": "ELECTRON_ENABLE_LOGGING=1 electron .",
		"icon": "rimraf assets/generated && electron-icon-maker --input=assets/youtube-music.png --output=assets/generated",
		"generate:package": "node utils/generate-package-json.js",
		"postinstall": "yarn run icon && yarn run plugins",
		"clean": "rimraf dist",
		"build": "yarn run clean && electron-builder --win --mac --linux",
		"build:linux": "yarn run clean && electron-builder --linux",
		"build:mac": "yarn run clean && electron-builder --mac dmg:x64",
		"build:mac:arm64": "yarn run clean && electron-builder --mac dmg:arm64",
		"build:win": "yarn run clean && electron-builder --win",
		"lint": "xo",
		"changelog": "auto-changelog",
		"plugins": "yarn run plugin:adblocker",
		"plugin:adblocker": "rimraf plugins/adblocker/ad-blocker-engine.bin && node plugins/adblocker/blocker.js",
		"release:linux": "yarn run clean && electron-builder --linux -p always -c.snap.publish=github",
		"release:mac": "yarn run clean && electron-builder --mac -p always",
		"release:win": "yarn run clean && electron-builder --win -p always"
	},
	"engines": {
		"node": ">=14.0.0",
		"npm": "Please use yarn and not npm"
	},
	"dependencies": {
		"@cliqz/adblocker-electron": "^1.23.4",
		"@ffmpeg/core": "^0.10.0",
		"@ffmpeg/ffmpeg": "^0.10.1",
		"async-mutex": "^0.3.2",
		"browser-id3-writer": "^4.4.0",
		"chokidar": "^3.5.3",
		"custom-electron-prompt": "^1.4.1",
		"custom-electron-titlebar": "^4.1.0",
		"discord-rpc": "^4.0.1",
		"electron-better-web-request": "^1.0.1",
		"electron-debug": "^3.2.0",
		"electron-is": "^3.0.0",
		"electron-localshortcut": "^3.2.1",
		"electron-store": "^8.0.1",
		"electron-unhandled": "^3.0.2",
		"electron-updater": "^4.6.3",
		"filenamify": "^4.3.0",
		"hark": "^1.2.3",
		"md5": "^2.3.0",
		"mpris-service": "^2.1.2",
		"node-fetch": "^2.6.7",
		"node-notifier": "^10.0.1",
		"ytdl-core": "^4.10.1",
		"ytpl": "^2.2.3"
	},
	"devDependencies": {
<<<<<<< HEAD
		"electron": "^17.0.1",
=======
		"auto-changelog": "^2.4.0",
		"electron": "^17.0.0",
>>>>>>> ff39ddb2
		"electron-builder": "^22.14.5",
		"electron-devtools-installer": "^3.1.1",
		"electron-icon-maker": "0.0.5",
		"jest": "^27.3.1",
		"playwright": "^1.17.1",
		"rimraf": "^3.0.2",
		"xo": "^0.45.0"
	},
	"resolutions": {
		"glob-parent": "5.1.2",
		"minimist": "1.2.5",
		"yargs-parser": "18.1.3"
	},
	"auto-changelog": {
		"hideCredit": true,
		"package": true,
		"unreleased": true,
    	"output": "changelog.md"
	},
	"xo": {
		"envs": [
			"node",
			"browser"
		],
		"rules": {
			"quotes": [
				"error",
				"double",
				{
					"avoidEscape": true,
					"allowTemplateLiterals": true
				}
			]
		}
	}
}<|MERGE_RESOLUTION|>--- conflicted
+++ resolved
@@ -118,12 +118,8 @@
 		"ytpl": "^2.2.3"
 	},
 	"devDependencies": {
-<<<<<<< HEAD
 		"electron": "^17.0.1",
-=======
 		"auto-changelog": "^2.4.0",
-		"electron": "^17.0.0",
->>>>>>> ff39ddb2
 		"electron-builder": "^22.14.5",
 		"electron-devtools-installer": "^3.1.1",
 		"electron-icon-maker": "0.0.5",
