--- conflicted
+++ resolved
@@ -1,11 +1,7 @@
-<<<<<<< HEAD
-const { setOptions } = require("../../config/plugins");
 const prompt = require("custom-electron-prompt");
+
+const { setMenuOptions } = require("../../config/plugins");
 const promptOptions = require("../../providers/prompt-options");
-=======
-const { setMenuOptions } = require("../../config/plugins");
-const { edit } = require("../../config");
->>>>>>> ed15ee92
 const { clear, connect, registerRefresh, isConnected } = require("./back");
 
 let hasRegisterred = false;
@@ -64,6 +60,6 @@
 
 	if (output) {
 		options.activityTimoutTime = Math.round(output * 1e3);
-		setOptions("discord", options);
+		setMenuOptions("discord", options);
 	}
 }