/* increase font size for menu and menuItems */
.titlebar,
.menubar-menu-container .action-label {
	font-size: 14px !important;
}

/* fixes nav-bar-background opacity bug, reposition it, and allows clicking scrollbar through it */
#nav-bar-background {
	opacity: 1 !important;
	pointer-events: none !important;
	top: 30px !important;
	height: 75px !important;
}

/* fixes top gap between nav-bar and browse-page */
#browse-page {
	padding-top: 0 !important;
}

/* remove window dragging for nav bar (conflict with titlebar drag) */
ytmusic-nav-bar,
.tab-titleiron-icon,
ytmusic-pivot-bar-item-renderer {
	-webkit-app-region: unset !important;
}

/* move up item selection renderers */
ytmusic-item-section-renderer.stuck #header.ytmusic-item-section-renderer,
ytmusic-tabs.stuck {
	top: calc(var(--ytmusic-nav-bar-height) - 15px) !important;
}

/* fix weird positioning in search screen*/
ytmusic-header-renderer.ytmusic-search-page {
	position: unset !important;
}

/* Move navBar downwards */
ytmusic-nav-bar[slot="nav-bar"] {
	top: 17px !important;
}

/* fix page progress bar position*/
yt-page-navigation-progress,
#progress.yt-page-navigation-progress {
	top: 30px !important;
}

/* Custom scrollbar */
::-webkit-scrollbar {
	width: 12px;
	background-color: #030303;
	border-radius: 100px;
	-moz-border-radius: 100px;
	-webkit-border-radius: 100px;
}
/* hover effect for both scrollbar area, and scrollbar 'thumb' */
::-webkit-scrollbar:hover {
	background-color: rgba(15, 15, 15, 0.699);
}

/* The scrollbar 'thumb' ...that marque oval shape in a scrollbar */
::-webkit-scrollbar-thumb:vertical {
	border: 2px solid rgba(0, 0, 0, 0);

	background: #3a3a3a;
	background-clip: padding-box;
	border-radius: 100px;
	-moz-border-radius: 100px;
	-webkit-border-radius: 100px;
}
::-webkit-scrollbar-thumb:vertical:active {
	background: #4d4c4c; /* Some darker color when you click it */
	border-radius: 100px;
	-moz-border-radius: 100px;
	-webkit-border-radius: 100px;
}

.cet-menubar-menu-container .cet-action-item {
	background-color: inherit
}

<<<<<<< HEAD
.cet-window-icon {
	-webkit-app-region: no-drag;
}

.cet-window-icon img {
	-webkit-user-drag: none;
    filter: invert(50%);
=======
#nav-bar-background {
    -webkit-app-region: drag;
}

ytmusic-nav-bar input,
ytmusic-nav-bar span,
ytmusic-nav-bar [role="button"],
ytmusic-nav-bar yt-icon,
tp-yt-iron-dropdown {
    -webkit-app-region: no-drag;
>>>>>>> 6577bcda
}<|MERGE_RESOLUTION|>--- conflicted
+++ resolved
@@ -46,7 +46,7 @@
 	top: 30px !important;
 }
 
-/* Custom scrollbar */
+/* custom scrollbar */
 ::-webkit-scrollbar {
 	width: 12px;
 	background-color: #030303;
@@ -59,7 +59,7 @@
 	background-color: rgba(15, 15, 15, 0.699);
 }
 
-/* The scrollbar 'thumb' ...that marque oval shape in a scrollbar */
+/* the scrollbar 'thumb' ...that marque oval shape in a scrollbar */
 ::-webkit-scrollbar-thumb:vertical {
 	border: 2px solid rgba(0, 0, 0, 0);
 
@@ -70,7 +70,7 @@
 	-webkit-border-radius: 100px;
 }
 ::-webkit-scrollbar-thumb:vertical:active {
-	background: #4d4c4c; /* Some darker color when you click it */
+	background: #4d4c4c; /* some darker color when you click it */
 	border-radius: 100px;
 	-moz-border-radius: 100px;
 	-webkit-border-radius: 100px;
@@ -80,7 +80,7 @@
 	background-color: inherit
 }
 
-<<<<<<< HEAD
+/** hideMenu toggler **/
 .cet-window-icon {
 	-webkit-app-region: no-drag;
 }
@@ -88,7 +88,9 @@
 .cet-window-icon img {
 	-webkit-user-drag: none;
     filter: invert(50%);
-=======
+}
+
+/** make navbar draggable **/
 #nav-bar-background {
     -webkit-app-region: drag;
 }
@@ -99,5 +101,4 @@
 ytmusic-nav-bar yt-icon,
 tp-yt-iron-dropdown {
     -webkit-app-region: no-drag;
->>>>>>> 6577bcda
 }