--- conflicted
+++ resolved
@@ -187,17 +187,14 @@
 								setProxy(item, win);
 							},
 						},
-<<<<<<< HEAD
 						{
 							label: "Override useragent",
 							type: "checkbox",
 							checked: config.get("options.overrideUserAgent"),
 							click: (item) => {
-								config.set("options.overrideUserAgent", item.checked);
+								config.setMenuOption("options.overrideUserAgent", item.checked);
 							}
 						},
-=======
->>>>>>> 621c5de3
 						{
 							label: "Disable hardware acceleration",
 							type: "checkbox",
