const defaultConfig = {
	"window-size": {
		width: 1100,
		height: 550,
	},
	url: "https://music.youtube.com",
	options: {
		tray: false,
		appVisible: true,
		autoUpdates: true,
		hideMenu: false,
		startAtLogin: false,
		disableHardwareAcceleration: false,
		restartOnConfigChanges: false,
		trayClickPlayPause: false,
		autoResetAppCache: false,
		resumeOnStart: true,
		proxy: "",
	},
	plugins: {
		// Enabled plugins
		navigation: {
			enabled: true,
		},
		adblocker: {
			enabled: true,
			cache: true,
			additionalBlockLists: [], // Additional list of filters, e.g "https://raw.githubusercontent.com/uBlockOrigin/uAssets/master/filters/filters.txt"
		},
		// Disabled plugins
		shortcuts: {
			enabled: false,
			overrideMediaKeys: false,
		},
		downloader: {
			enabled: false,
			ffmpegArgs: [], // e.g. ["-b:a", "192k"] for an audio bitrate of 192kb/s
			downloadFolder: undefined, // Custom download folder (absolute path)
			preset: "mp3",
		},
		"last-fm": {
			enabled: false,
			api_root: "http://ws.audioscrobbler.com/2.0/",
			api_key: "04d76faaac8726e60988e14c105d421a", // api key registered by @semvis123
			secret: "a5d2a36fdf64819290f6982481eaffa2",
		},
		discord: {
			enabled: false,
			activityTimoutEnabled: true, // if enabled, the discord rich presence gets cleared when music paused after the time specified below
			activityTimoutTime: 10 * 60 * 1000, // 10 minutes
			listenAlong: true, // add a "listen along" button to rich presence
			hideDurationLeft: false, // hides the start and end time of the song to rich presence
		},
		notifications: {
			enabled: false,
			unpauseNotification: false,
			urgency: "normal", //has effect only on Linux 
			interactive: false //has effect only on Windows
		},
		"precise-volume": {
			enabled: false,
			steps: 1, //percentage of volume to change
			arrowsShortcut: true, //enable ArrowUp + ArrowDown local shortcuts
			globalShortcuts: {
				volumeUp: "",
				volumeDown: ""
			},
			savedVolume: undefined //plugin save volume between session here
		},
		sponsorblock: {
			enabled: false,
			apiURL: "https://sponsor.ajay.app",
			categories: [
				"sponsor",
				"intro",
				"outro",
				"interaction",
				"selfpromo",
				"music_offtopic",
			],
		},
		"video-toggle": {
			enabled: false,
			mode: "custom",
			forceHide: false,
		},
		"picture-in-picture": {
			"enabled": false,
			"alwaysOnTop": true,
			"savePosition": true,
			"saveSize": false,
			"hotkey": "P"
		},
<<<<<<< HEAD
		"captions-selector": {
			enabled: false,
			disableCaptions: false
		}
=======
		"skip-silences": {
			onlySkipBeginning: false,
		},
		visualizer: {
			enabled: false,
			type: "butterchurn",
			// Config per visualizer
			butterchurn: {
				preset: "martin [shadow harlequins shape code] - fata morgana",
				renderingFrequencyInMs: 500,
				blendTimeInSeconds: 2.7,
			},
			vudio: {
				effect: "lighting",
				accuracy: 128,
				lighting: {
					maxHeight: 160,
					maxSize: 12,
					lineWidth: 1,
					color: "#49f3f7",
					shadowBlur: 2,
					shadowColor: "rgba(244,244,244,.5)",
					fadeSide: true,
					prettify: false,
					horizontalAlign: "center",
					verticalAlign: "middle",
					dottify: true,
				},
			},
			wave: {
				animations: [
					{
						type: "Cubes",
						config: {
							bottom: true,
							count: 30,
							cubeHeight: 5,
							fillColor: { gradient: ["#FAD961", "#F76B1C"] },
							lineColor: "rgba(0,0,0,0)",
							radius: 20,
						},
					},
					{
						type: "Cubes",
						config: {
							top: true,
							count: 12,
							cubeHeight: 5,
							fillColor: { gradient: ["#FAD961", "#F76B1C"] },
							lineColor: "rgba(0,0,0,0)",
							radius: 10,
						},
					},
					{
						type: "Circles",
						config: {
							lineColor: {
								gradient: ["#FAD961", "#FAD961", "#F76B1C"],
								rotate: 90,
							},
							lineWidth: 4,
							diameter: 20,
							count: 10,
							frequencyBand: "base",
						},
					},
				],
			},
		},
>>>>>>> 6edc94ae
	},
};

module.exports = defaultConfig;<|MERGE_RESOLUTION|>--- conflicted
+++ resolved
@@ -91,12 +91,10 @@
 			"saveSize": false,
 			"hotkey": "P"
 		},
-<<<<<<< HEAD
 		"captions-selector": {
 			enabled: false,
 			disableCaptions: false
-		}
-=======
+		},
 		"skip-silences": {
 			onlySkipBeginning: false,
 		},
@@ -166,7 +164,6 @@
 				],
 			},
 		},
->>>>>>> 6edc94ae
 	},
 };
 
