<<<<<<< HEAD
const { ipcMain } = require("electron");
const { nativeImage } = require("electron");
=======
const { ipcMain, nativeImage } = require("electron");
>>>>>>> 61e71245

const fetch = require("node-fetch");

// This selects the progress bar, used for current progress
const progressSelector = "#progress-bar";

<<<<<<< HEAD

=======
>>>>>>> 61e71245
// Grab the progress using the selector
const getProgress = async (win) => {
	// Get current value of the progressbar element
	const elapsedSeconds = await win.webContents.executeJavaScript(
		'document.querySelector("' + progressSelector + '").value'
	);

	return elapsedSeconds;
};

// Grab the native image using the src
const getImage = async (src) => {
	const result = await fetch(src);
	const buffer = await result.buffer();
	return nativeImage.createFromBuffer(buffer);
};

// To find the paused status, we check if the title contains `-`
const getPausedStatus = async (win) => {
	const title = await win.webContents.executeJavaScript("document.title");
	return !title.includes("-");
};

// Fill songInfo with empty values
const songInfo = {
	title: "",
	artist: "",
	views: 0,
	uploadDate: "",
	imageSrc: "",
	image: null,
	isPaused: undefined,
	songDuration: 0,
	elapsedSeconds: 0,
	url: "",
};

const handleData = async (responseText, win) => {
	let data = JSON.parse(responseText);
	songInfo.title = data?.videoDetails?.title;
	songInfo.artist = data?.videoDetails?.author;
	songInfo.views = data?.videoDetails?.viewCount;
	songInfo.imageSrc = data?.videoDetails?.thumbnail?.thumbnails?.pop()?.url;
	songInfo.songDuration = data?.videoDetails?.lengthSeconds;
	songInfo.image = await getImage(songInfo.imageSrc);
	songInfo.uploadDate = data?.microformat?.microformatDataRenderer?.uploadDate;
	songInfo.url = data?.microformat?.microformatDataRenderer?.urlCanonical;

	win.webContents.send("update-song-info", JSON.stringify(songInfo));
};

const handleData = async (_event, responseText) => {
	data = JSON.parse(responseText);
	songInfo.title = data?.videoDetails?.title;
	songInfo.artist = data?.videoDetails?.author;
	songInfo.views = data?.videoDetails?.viewCount;
	songInfo.imageSrc = data?.videoDetails?.thumbnail?.thumbnails?.[0]?.url;
	songInfo.songDuration = data?.videoDetails?.lengthSeconds;
	songInfo.image = await getImage(songInfo.imageSrc);
	songInfo.uploadDate = data?.microformat?.microformatDataRenderer?.uploadDate;
}

const registerProvider = (win) => {
	// This variable will be filled with the callbacks once they register
	const callbacks = [];

	// This function will allow plugins to register callback that will be triggered when data changes
	const registerCallback = (callback) => {
		callbacks.push(callback);
	};

	win.on("page-title-updated", async () => {
		// Get and set the new data
		songInfo.isPaused = await getPausedStatus(win);

		const elapsedSeconds = await getProgress(win);
		songInfo.elapsedSeconds = elapsedSeconds;

		// Trigger the callbacks
		callbacks.forEach((c) => {
			c(songInfo);
		});
	});

	// This will be called when the song-info-front finds a new request with song data
<<<<<<< HEAD
	ipcMain.on('song-info-request', handleData);
=======
	ipcMain.on("song-info-request", async (_, responseText) => {
		await handleData(responseText, win);
		callbacks.forEach((c) => {
			c(songInfo);
		});
	});
>>>>>>> 61e71245

	return registerCallback;
};

module.exports = registerProvider;
module.exports.getImage = getImage;<|MERGE_RESOLUTION|>--- conflicted
+++ resolved
@@ -1,19 +1,11 @@
-<<<<<<< HEAD
-const { ipcMain } = require("electron");
-const { nativeImage } = require("electron");
-=======
 const { ipcMain, nativeImage } = require("electron");
->>>>>>> 61e71245
 
 const fetch = require("node-fetch");
 
 // This selects the progress bar, used for current progress
 const progressSelector = "#progress-bar";
 
-<<<<<<< HEAD
 
-=======
->>>>>>> 61e71245
 // Grab the progress using the selector
 const getProgress = async (win) => {
 	// Get current value of the progressbar element
@@ -65,17 +57,6 @@
 	win.webContents.send("update-song-info", JSON.stringify(songInfo));
 };
 
-const handleData = async (_event, responseText) => {
-	data = JSON.parse(responseText);
-	songInfo.title = data?.videoDetails?.title;
-	songInfo.artist = data?.videoDetails?.author;
-	songInfo.views = data?.videoDetails?.viewCount;
-	songInfo.imageSrc = data?.videoDetails?.thumbnail?.thumbnails?.[0]?.url;
-	songInfo.songDuration = data?.videoDetails?.lengthSeconds;
-	songInfo.image = await getImage(songInfo.imageSrc);
-	songInfo.uploadDate = data?.microformat?.microformatDataRenderer?.uploadDate;
-}
-
 const registerProvider = (win) => {
 	// This variable will be filled with the callbacks once they register
 	const callbacks = [];
@@ -99,16 +80,12 @@
 	});
 
 	// This will be called when the song-info-front finds a new request with song data
-<<<<<<< HEAD
-	ipcMain.on('song-info-request', handleData);
-=======
 	ipcMain.on("song-info-request", async (_, responseText) => {
 		await handleData(responseText, win);
 		callbacks.forEach((c) => {
 			c(songInfo);
 		});
 	});
->>>>>>> 61e71245
 
 	return registerCallback;
 };
